--- conflicted
+++ resolved
@@ -84,173 +84,9 @@
       }
     },
   
-<<<<<<< HEAD
-  "RESOURCE_MONITORING": true,
-  "RESOURCE_CHECK_INTERVAL": 5,
-  "CPU_THRESHOLD": 85,
-  "MEMORY_THRESHOLD": 80,
-  "COOL_DOWN_TIME": 10,
-  
-  "LOG_LEVEL": "INFO",
-  "LOG_FORMAT": "%(asctime)s - %(name)s - %(levelname)s - %(message)s",
-  "LOG_DATE_FORMAT": "%Y-%m-%d %H:%M:%S",
-  "LOG_CONSOLE": true,
-  "LOG_ROTATING": true,
-  "LOG_MAX_BYTES": 10485760,
-  "LOG_BACKUP_COUNT": 5,
-  "CRAWLER_LOG_LEVEL": "INFO",
-  "ANALYSIS_LOG_LEVEL": "INFO",
-  "REPORT_LOG_LEVEL": "INFO",
-  "PIPELINE_LOG_LEVEL": "INFO",
-  "AUTH_LOG_LEVEL": "DEBUG",
-  "FUNNEL_LOG_LEVEL": "DEGUB",
-  
-  "EMAIL_RECIPIENT": "roma.01@example.com",
-  "EMAIL_SUBJECT": "Accessibility Analysis Report",
-  "EMAIL_BODY": "Please find attached the accessibility analysis reports, including authenticated areas and user flow funnels.",
-  
-  "CRAWLER_MAX_WORKERS": 16,
-  "CRAWLER_MAX_URLS": 500,
-  "CRAWLER_MAX_RETRIES": 10,
-  "CRAWLER_REQUEST_DELAY": 0.5,
-  "CRAWLER_HYBRID_MODE": true,
-  "CRAWLER_PENDING_THRESHOLD": 300,
-  
-  "AXE_MAX_TEMPLATES": 500000,
-  "AXE_POOL_SIZE": 5,
-  "AXE_SLEEP_TIME": 1.0,
-  "AXE_HEADLESS": true,
-  "AXE_RESUME": true,
-  
-  "AUTH_ENABLED": true,
-  "AUTH_STRATEGY": "form",
-  "AUTH_LOGIN_URL": "https://www.locautorent.com/it/mylocauto/#/auth/login",
-  "AUTH_USERNAME": "...",
-  "AUTH_PASSWORD": "...",
-  "AUTH_USERNAME_SELECTOR": "#app > div > div > div > div > div.inScreen > div > div > div > div > div.inScreen > div > div > div > div > div.inScreen > div > div > div > div.colRight > div > div > div > div > form > div.inputWrapper.textInput > div > div > input[type=text]",
-  "AUTH_PASSWORD_SELECTOR": "#app > div > div > div > div > div.inScreen > div > div > div > div > div.inScreen > div > div > div > div > div.inScreen > div > div > div > div.colRight > div > div > div > div > form > div.inputWrapper.passwordInput > div > div > input[type=password]",
-  "AUTH_SUBMIT_SELECTOR": "#app > div > div > div > div > div.inScreen > div > div > div > div > div.inScreen > div > div > div > div > div.inScreen > div > div > div > div.colRight > div > div > div > div > form > a",
-  "AUTH_SUCCESS_INDICATOR": "#app > div > div > div > div > div.inScreen > div > div > div > div > div.inScreen > div > div > div > div > div.inScreen > div > div > div > div.asideContent > aside > div > ul > li:nth-child(2) > a",
-  "AUTH_ERROR_INDICATOR": "#app > div > div.v--modal-overlay > div > div.v--modal-box.v--modal > div > a",
-  
-  "AUTH_PRE_LOGIN_ACTIONS": [
-    {"type": "wait", "seconds": 2},
-    {"type": "cookie_banner"},
-    {"type": "wait", "seconds": 1}
-  ],
-  
-  "AUTH_POST_LOGIN_ACTIONS": [
-    {"type": "wait", "seconds": 3},
-    {"type": "screenshot", "filename": "post_login.png"}
-  ],
-  
-  "AUTH_DOMAINS": {
-    "locautorent_com": {
-      "restricted_urls": [
-        "https://www.locautorent.com/it/mylocauto/#/dashboard/profile",
-        "https://www.locautorent.com/it/mylocauto/#/dashboard/account",
-        "https://www.locautorent.com/it/mylocauto/#/dashboard/register-booking",
-        "https://www.locautorent.com/it/mylocauto/#/dashboard/new-trips",
-        "https://www.locautorent.com/it/mylocauto/#/dashboard/rentals",
-        "https://www.locautorent.com/it/mylocauto/#/dashboard/loyalty-locauto"
-      ],
-      "explore_restricted_area": true
-    }
-  },
-
-  "RESTRICTED_AREA_PATTERNS": [
-    "/account",
-    "/dashboard",
-    "/profile",
-    "/settings",
-    "/members"
-  ],
-
-  "FUNNEL_ANALYSIS_ENABLED": true,
-  
-  "FUNNELS": {
-    "account_creation": {
-      "description": "Sign-up process from landing page to account creation",
-      "domain": "locautorent_com",
-      "auth_required": false,
-      "steps": [
-        {
-          "name": "LandingPage",
-          "url": "https://www.locautorent.com/it/ab-testing-enable-version/?code=9N0C47hqP2o5HTU4QhPx0K1b&version=v1",
-          "wait_for_selector": "#header > div.wrapper > div > div:nth-child(3) > a",
-          "actions": [
-            {"type": "cookie_banner"},
-            {"type": "wait", "seconds": 2},
-            {"type": "screenshot", "filename": "landing_page.png"}
-          ],
-          "success_condition": {
-            "type": "element_visible",
-            "selector": "#header > div.wrapper > div > div:nth-child(3) > a"
-          }
-        },
-        {
-          "name": "ClickLogin",
-          "actions": [
-            {"type": "cookie_banner"},
-            {"type": "click", "selector": "#header > div.wrapper > div > div:nth-child(3) > a"},
-            {"type": "wait", "seconds": 3},
-            {"type": "screenshot", "filename": "login_form.png"}
-          ],
-          "success_condition": {
-            "type": "element_visible",
-            "selector": "#app > div > div.MylocautoLoginModal.v--modal-overlay > div > div.v--modal-box.v--modal > div > div.CustomerCareForm.simpleVariant.loginInModal > h3"
-          }
-        },
-        {
-          "name": "ClickSignUp",
-          "actions": [
-            {"type": "cookie_banner"},
-            {"type": "click", "selector": "#app > div > div.MylocautoLoginModal.v--modal-overlay > div > div.v--modal-box.v--modal > div > div.CustomerCareForm.simpleVariant.loginInModal > form > div.subtitleinmodal > p > a"},
-            {"type": "wait", "seconds": 3},
-            {"type": "screenshot", "filename": "signup_form.png"}
-          ],
-          "success_condition": {
-            "type": "element_visible",
-            "selector": "#app > div > div > div > div > div.inScreen > div > div > div > div > div.inScreen > div > div > div > div > div.inScreen > div > div > div > div"
-          }
-        },
-        {
-          "name": "FillSignupForm",
-          "actions": [
-            {"type": "cookie_banner"},
-            {"type": "input", "selector": "#app > div > div > div > div > div.inScreen > div > div > div > div > div.inScreen > div > div > div > div > div.inScreen > div > div > div > div > form > div:nth-child(2) > div > div > input[type=text]", "value": "Test Name"},
-            {"type": "input", "selector": "#app > div > div > div > div > div.inScreen > div > div > div > div > div.inScreen > div > div > div > div > div.inScreen > div > div > div > div > form > div:nth-child(3) > div > div > input[type=text]", "value": "Test Surname"},
-            {"type": "input", "selector": "#app > div > div > div > div > div.inScreen > div > div > div > div > div.inScreen > div > div > div > div > div.inScreen > div > div > div > div > form > div:nth-child(4) > div > div > input[type=text]", "value": "roma.06@sapglegal.com"},
-            {"type": "input", "selector": "#app > div > div > div > div > div.inScreen > div > div > div > div > div.inScreen > div > div > div > div > div.inScreen > div > div > div > div > form > div:nth-child(5) > div > div > input[type=text]", "value": "roma.06@sapglegal.com"},
-            {"type": "input", "selector": "#app > div > div > div > div > div.inScreen > div > div > div > div > div.inScreen > div > div > div > div > div.inScreen > div > div > div > div > form > div:nth-child(6) > div > div > input[type=password]", "value": "Securepassword123!"},
-            {"type": "input", "selector": "#app > div > div > div > div > div.inScreen > div > div > div > div > div.inScreen > div > div > div > div > div.inScreen > div > div > div > div > form > div:nth-child(7) > div > div > input[type=password]", "value": "Securepassword123!"},
-            {"type": "click", "selector": "#app > div > div > div > div > div.inScreen > div > div > div > div > div.inScreen > div > div > div > div > div.inScreen > div > div > div > div > form > div.checkboxsWrapper > div:nth-child(1) > label > i"},
-            {"type": "screenshot", "filename": "filled_form.png"}
-          ],
-          "success_condition": {
-            "type": "element_clickable",
-            "selector": "#app > div > div > div > div > div.inScreen > div > div > div > div > div.inScreen > div > div > div > div > div.inScreen > div > div > div > div > form > div.registerCtaWrapper > a"
-          }
-        },
-        {
-          "name": "SubmitForm",
-          "actions": [
-            {"type": "cookie_banner"},
-            {"type": "click", "selector": "#app > div > div > div > div > div.inScreen > div > div > div > div > div.inScreen > div > div > div > div > div.inScreen > div > div > div > div > form > div.registerCtaWrapper > a"},
-            {"type": "wait", "seconds": 5},
-            {"type": "screenshot", "filename": "after_submit.png"}
-          ],
-          "success_condition": {
-            "type": "element_visible",
-            "text": "#app > div > div > div > div > div.inScreen > div > div > div > div > div.inScreen > div > div > div > div > div.inScreen > div > div > div > div.colRight > div > div > div > div > form > div > div > div > input[type=text]"
-          }
-        }
-      ]
-=======
     "FUNNEL_ANALYSIS_ENABLED": false,
     
     "FUNNELS": {
       
->>>>>>> a7863ca6
     }
   }